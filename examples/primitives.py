--- conflicted
+++ resolved
@@ -1,11 +1,5 @@
 import numpy as np
 import bspy
-<<<<<<< HEAD
-
-#from bspy import DrawableSpline
-#from bspy import bspyApp
-=======
->>>>>>> 49f6228a
 
 mySphere = bspy.Spline.sphere(1.0, 1.0e-8)
 myTorus = bspy.Spline.torus(1.0, 2.0, 1.0e-8)
