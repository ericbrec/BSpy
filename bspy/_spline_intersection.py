--- conflicted
+++ resolved
@@ -46,7 +46,6 @@
 
         # Root found
 
-<<<<<<< HEAD
         if intervalSize < epsilon or abs(functionValue) * functionMax < epsilon:
             if intervalSize < epsilon ** 0.25:
                 return [0.5 * (myDomain[0] + myDomain[1])]
@@ -56,11 +55,6 @@
                 myZeros += refine(mySpline.trim(((midPoint + np.sqrt(epsilon), 1.0),)), intervalSize, functionMax)
                 return myZeros
 
-=======
-        if intervalSize < epsilon: # or abs(fval) * maxFunc < epsilon:
-            return [0.5 * (mydomain[0] + mydomain[1])]
-    
->>>>>>> cfcf1c8f
         # Calculate Newton update
 
         (derivativeBounds,) = mySpline.differentiate().range_bounds()
