--- conflicted
+++ resolved
@@ -894,12 +894,8 @@
         
         # Surface-Surface intersection.
         elif nDep == 2:
-<<<<<<< HEAD
-#            logging.info(f"intersect({self.metadata['Name']}, {other.metadata['Name']})")
-=======
             if "Name" in self.metadata and "Name" in other.metadata:
                 logging.info(f"intersect({self.metadata['Name']}, {other.metadata['Name']})")
->>>>>>> ac2f6edc
             # Find the intersection contours, which are returned as splines.
             swap = False
             try:
@@ -912,12 +908,8 @@
             # Convert each contour into a Manifold.Crossing.
             if swap:
                 spline = other.subtract(self)
-<<<<<<< HEAD
-#                logging.info(f"intersect({other.metadata['Name']}, {self.metadata['Name']})")
-=======
                 if "Name" in self.metadata and "Name" in other.metadata:
                     logging.info(f"intersect({other.metadata['Name']}, {self.metadata['Name']})")
->>>>>>> ac2f6edc
                 contours = spline.contours()
                 for contour in contours:
                     # Swap left and right, compared to not swapped.
@@ -956,14 +948,9 @@
 
     # If manifold (self) has no intersections with solid, just check containment.
     if not slice.boundaries:
-<<<<<<< HEAD
-#        if slice.dimension == 2:
-#            logging.info(f"check containment: {self.metadata['Name']}")
-=======
         if slice.dimension == 2:
             if "Name" in self.metadata:
                 logging.info(f"check containment: {self.metadata['Name']}")
->>>>>>> ac2f6edc
         domain = bounds.T
         if solid.contains_point(self(0.5 * (domain[0] + domain[1]))):
             for boundary in Hyperplane.create_hypercube(bounds).boundaries:
