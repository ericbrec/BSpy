--- conflicted
+++ resolved
@@ -385,8 +385,10 @@
 
     # Rescale x(t) back to original data points.
     coefs = (coefsMin + coefs.T * coefsMaxMinusMin).T
-<<<<<<< HEAD
-    return bspy.Spline(1, nDep, (order,), (nCoef,), (knots,), coefs, epsilon, metadata)
+    spline = bspy.Spline(1, nDep, (order,), (nCoef,), (knots,), coefs, epsilon, metadata)
+    if isinstance(F, bspy.Spline):
+        spline = spline.confine(F.domain())
+    return spline
 
 def section(xytk):    
     def twoPointSection(startPointX, startPointY, startAngle, startKappa, endPointX, endPointY, endAngle, endKappa):
@@ -457,9 +459,3 @@
     
     # Join the pieces together and return
     return bspy.Spline.join(mySections)
-=======
-    spline = bspy.Spline(1, nDep, (order,), (nCoef,), (knots,), coefs, epsilon, metadata)
-    if isinstance(F, bspy.Spline):
-        spline = spline.confine(F.domain())
-    return spline
->>>>>>> a0fd4b47
