import numpy as np
from os import path
from collections import namedtuple

def _isIterable(object):
    result = True
    try:
        iterator = iter(object)
    except TypeError:
        result = False
    return result

class Spline:
    """
    A class to model, represent, and process piecewise polynomial tensor product
    functions (spline functions) as linear combinations of B-splines. 

    Parameters
    ----------
    nInd : `int`
        The number of independent variables of the spline

    nDep : `int`
        The number of dependent variables of the spline
    
    order : `tuple`
        A tuple of length nInd where each integer entry represents the
        polynomial order of the function in that variable

    nCoef : `tuple`
        A tuple of length nInd where each integer entry represents the
        dimension (i.e. number of B-spline coefficients) of the function
        space in that variable

    knots : `list`
        A list of the lists of the knots of the spline in each independent variable

    coefs : array-like
        A list of the B-spline coefficients of the spline.
    
    accuracy : `float`
        Each spline function is presumed to be an approximation of something else. 
        The `accuracy` stores the infinity norm error of the difference between 
        the given spline function and that something else.

    metadata : `dict`
        A dictionary of ancillary data to store with the spline 
    """
    
    def __init__(self, nInd = 1, nDep = 1, order = [4], nCoef = [4],
                 knots = [[0, 0, 0, 0, 1, 1, 1, 1]],
                 coefs = [[0, 0, 0 ,1]], accuracy = 0.0, metadata = {}):
        assert nInd >= 0, "nInd < 0"
        self.nInd = int(nInd)
        assert nDep >= 0, "nDep < 0"
        self.nDep = int(nDep)
        assert len(order) == self.nInd, "len(order) != nInd"
        self.order = tuple(int(x) for x in order)
        assert len(nCoef) == self.nInd, "len(nCoef) != nInd"
        self.nCoef = tuple(int(x) for x in nCoef)
        assert len(knots) == nInd, "len(knots) != nInd"
        for i in range(len(knots)):
            nKnots = self.order[i] + self.nCoef[i]
            assert len(knots[i]) == nKnots, \
                f"Knots array for variable {i} should have length {nKnots}"
        self.knots = tuple(np.array(kk) for kk in knots)
        for knots, order, nCoef in zip(self.knots, self.order, self.nCoef):
            for i in range(nCoef):
                assert knots[i] <= knots[i + 1] and knots[i] < knots[i + order],\
                       "Improperly ordered knot sequence"
        totalCoefs = 1
        for nCoef in self.nCoef:
            totalCoefs *= nCoef
        assert len(coefs) == totalCoefs or len(coefs) == self.nDep, \
            f"Length of coefs should be {totalCoefs} or {self.nDep}"
        self.coefs = np.array(coefs)
        if self.coefs.shape != (self.nDep, *self.nCoef):
            if len(self.coefs) == totalCoefs:
                self.coefs = self.coefs.reshape((*self.nCoef[::-1], self.nDep)).T
            else:
                self.coefs = np.array([c.T for c in self.coefs]).reshape((self.nDep, *self.nCoef))
        self.accuracy = accuracy
        self.metadata = dict(metadata)

    def __call__(self, uvw):
        return self.evaluate(uvw)

    def __repr__(self):
        return f"Spline({self.nInd}, {self.nDep}, {self.order}, " + \
               f"{self.nCoef}, {self.knots} {self.coefs}, {self.accuracy}, " + \
               f"{self.metadata})"

    def __add__(self, other):
        if isinstance(other, Spline):
            return self.add(other)
        elif _isIterable(other):
            return self.translate(other)
        else:
            return NotImplemented

    def __radd__(self, other):
        if isinstance(other, Spline):
            return other.add(self)
        elif _isIterable(other):
            return self.translate(other)
        else:
            return NotImplemented

    def __rmatmul__ (self, other):
        if _isIterable(other):
            if isinstance(other, np.ndarray) and len(other.shape) == 2:
                return self.transform(other)
            else:
                return self.dot(other)
        else:
            return NotImplemented

    def __mul__(self, other):
        if np.isscalar(other) or _isIterable(other):
            return self.scale(other)
        else:
            return NotImplemented

    def __rmul__(self, other):
        if np.isscalar(other) or _isIterable(other):
            return self.scale(other)
        else:
            return NotImplemented

    def __sub__(self, other):
        if isinstance(other, Spline):
            return self.subtract(other)
        elif _isIterable(other):
            return self.translate(-np.array(other))
        else:
            return NotImplemented

    def __rsub__(self, other):
        if isinstance(other, Spline):
            return other.subtract(self)
        elif _isIterable(other):
            spline = self.scale(-1.0)
            return spline.translate(other)
        else:
            return NotImplemented

    def add(self, other, indMap = None):
        """
        Add two splines.

        Parameters
        ----------
        other : `Spline`
            The spline to add to self. The number of dependent variables must match self.

        indMap : `iterable` or `None` (default)
            An iterable of pairs of indices. 
            Each pair (n, m) maps the mth independent variable of other to the nth independent variable of self. 
            The domains of the nth and mth independent variables must match. 
            An independent variable can map to no more than one other independent variable.
            Unmapped independent variables remain independent (the default).

        Returns
        -------
        spline : `Spline`
            The result of adding other to self.

        See Also
        --------
        `subtract` : Subtract two splines.
        `common_basis : Align a collection of splines to a common basis, elevating the order and adding knots as needed.

        Notes
        -----
        Uses `common_basis` to ensure mapped variables share the same order and knots. 
        """
        assert self.nDep == other.nDep
        selfMapped = []
        otherMapped = []
        otherToSelf = {}
        if indMap is not None:
            (self, other) = self.common_basis((other,), indMap)
            for map in indMap:
                selfMapped.append(map[0])
                otherMapped.append(map[1])
                otherToSelf[map[1]] = map[0]

        # Construct new spline parameters.
        # We index backwards because we're adding transposed coefficients (see below). 
        nInd = self.nInd
        order = [*self.order]
        nCoef = [*self.nCoef]
        knots = list(self.knots)
        permutation = [] # Used to transpose coefs to match other.coefs.T.
        for i in range(self.nInd - 1, -1, -1):
            if i not in selfMapped:
                permutation.append(i + 1) # Add 1 to account for dependent variables.
        for i in range(other.nInd - 1, -1, -1):
            if i not in otherMapped:
                order.append(other.order[i])
                nCoef.append(other.nCoef[i])
                knots.append(other.knots[i])
                permutation.append(nInd + 1) # Add 1 to account for dependent variables.
                nInd += 1
            else:
                permutation.append(otherToSelf[i] + 1) # Add 1 to account for dependent variables.
        permutation.append(0) # Account for dependent variables.
        permutation = np.array(permutation)
        coefs = np.zeros((self.nDep, *nCoef), self.coefs.dtype)

        # Build coefs array by transposing the changing coefficients to the end, including the dependent variables.
        # First, add in self.coefs.
        coefs = coefs.T
        coefs += self.coefs.T
        # Permutation for other.coefs.T accounts for coefs being transposed by subtracting permutation from ndim - 1.
        coefs = coefs.transpose((coefs.ndim - 1) - permutation)
        # Add in other.coefs. 
        coefs += other.coefs.T
        # Reverse the permutation.
        coefs = coefs.transpose(np.argsort(permutation)) 
        
        return type(self)(nInd, self.nDep, order, nCoef, knots, coefs, self.accuracy + other.accuracy, self.metadata)

    def clamp(self, left, right):
        """
        Ensure the leftmost/rightmost knot has a full order multiplicity, clamping the spline's 
        value at the first/last knot to its first/last coefficient.

        Parameters
        ----------
        left : `iterable`
            An iterable of independent variables to clamp on the left side.

        right : `iterable`
            An iterable of independent variables to clamp on the right side.

        Returns
        -------
        spline : `Spline`
            The clamped spline. If the spline was already clamped, the original spline is returned.

        See Also
        --------
        `insert_knots` : Insert new knots into a spline.
        `trim` : Trim the domain of a spline.
        """
        bounds = self.nInd * [[None, None]]

        for ind in left:
            bounds[ind][0] = self.knots[ind][self.order[ind]-1]

        for ind in right:
            bounds[ind][1] = self.knots[ind][self.nCoef[ind]]

        return self.trim(bounds)

    def common_basis(self, splines, indMap):
        """
        Align a collection of splines to a common basis, elevating the order and adding knots as needed.

        Parameters
        ----------
        splines : `iterable`
            The collection of N - 1 splines to align (N total splines, including self).

        indMap : `iterable`
            The collection of independent variables to align. Since each spline can have multiple 
            independent variables, `indMap` is an `iterable` of `iterables` (like a list of lists). 
            Each collection of indices (i0, i1, .. iN) maps the i'th independent variable to each other. 
            The domains of mapped independent variables must match. 
            An independent variable can map to no more than one other independent variable.
            If all the splines are curves (1 independent variable), then `indMap` is ((0, 0, .. 0),).

        Returns
        -------
        splines : `tuple`
            The aligned collection of N splines.

        See Also
        --------
        `elevate_and_insert_knots` : Elevate a spline and insert new knots.

        Notes
        -----
        Uses `elevate_and_insert_knots` to ensure mapped variables share the same order and knots. 
        """
        # Step 1: Compute the order for each aligned independent variable.
        orders = []
        splines = (self, *splines)
        for map in indMap:
            assert len(map) == len(splines)
            order = 0
            for (spline, ind) in zip(splines, map):
                order = max(order, spline.order[ind])
            orders.append(order)
        
        # Step 2: Compute knot multiplicities for each aligned independent variable.
        knots = []
        for (map, order) in zip(indMap, orders):
            multiplicities = [] # List of shared knots and their multiplicities: [[knot0, multiplicity0], [knot1, multiplicity1], ...]
            ind = map[0]
            leftKnot = splines[0].knots[ind][splines[0].order[ind]-1]
            rightKnot = splines[0].knots[ind][splines[0].nCoef[ind]]
            for (spline, ind) in zip(splines, map):
                assert spline.knots[ind][spline.order[ind]-1] == leftKnot
                assert spline.knots[ind][spline.nCoef[ind]] == rightKnot
                uniqueKnots, counts = np.unique(spline.knots[ind][spline.order[ind]-1:spline.nCoef[ind]+1], return_counts=True)
                match = 0 # Index of matching knot in the multiplicities list
                for (knot, count) in zip(uniqueKnots, counts):
                    while match < len(multiplicities) and knot > multiplicities[match][0]:
                        match += 1
                    if match == len(multiplicities) or knot < multiplicities[match][0]:
                        # No matching knot, so add the current knot to the multiplicities list.
                        # Account for elevation increase in knot count.
                        multiplicities.insert(match, [knot, count + order - spline.order[ind]])
                    else:
                        # Account for elevation increase in knot count.
                        multiplicities[match][1] = max(multiplicities[match][1], count + order - spline.order[ind])
                    match += 1
            knots.append(multiplicities)

        # Step 3: Elevate and insert missing knots to each spline accordingly.
        alignedSplines = []
        for (spline, i) in zip(splines, range(len(splines))):
            m = spline.nInd * [0]
            newKnots = spline.nInd * [[]]
            for (map, order, multiplicities) in zip(indMap, orders, knots):
                ind = map[i]
                m[ind] = order - spline.order[ind]
                uniqueKnots, counts = np.unique(spline.knots[ind][spline.order[ind]-1:spline.nCoef[ind]+1], return_counts=True)
                match = 0
                for (knot, count) in zip(uniqueKnots, counts):
                    while match < len(multiplicities) and knot > multiplicities[match][0]:
                        newKnots[ind] += multiplicities[match][1] * [multiplicities[match][0]]
                        match += 1
                    assert knot == multiplicities[match][0]
                    newKnots[ind] += (multiplicities[match][1] - count) * [knot]
                    match += 1
                while match < len(multiplicities) and knot > multiplicities[match][0]:
                    newKnots[ind] += multiplicities[match][1] * [multiplicities[match][0]]
                    match += 1
            spline = spline.elevate_and_insert_knots(m, newKnots)
            alignedSplines.append(spline)

        return tuple(alignedSplines)

    def derivative(self, with_respect_to, uvw):
        """
        Compute the derivative of the spline at a given parameter value.

        Parameters
        ----------
        with_respect_to : `iterable`
            An iterable of length `nInd` that specifies the integer order of derivative for each independent variable.
            A zero-order derivative just evaluates the spline normally.
        
        uvw : `iterable`
            An iterable of length `nInd` that specifies the values of each independent variable (the parameter value).

        Returns
        -------
        value : `numpy.array`
            The value of the derivative of the spline at the given parameter value.

        See Also
        --------
        `evaluate` : Compute the value of the spline at a given parameter value.
        `differentiate` : Differentiate a spline with respect to one of its independent variables, returning the resulting spline.

        Notes
        -----
        The derivative method uses the de Boor recurrence relations for a B-spline
        series to evaluate a spline function.  The non-zero B-splines are
        evaluated, then the dot product of those B-splines with the vector of
        B-spline coefficients is computed.
        """
        def b_spline_values(knot, knots, splineOrder, derivativeOrder, u):
            basis = np.zeros(splineOrder, knots.dtype)
            basis[-1] = 1.0
            for degree in range(1, splineOrder - derivativeOrder):
                b = splineOrder - degree
                for i in range(knot - degree, knot):
                    alpha = (u - knots[i]) / (knots[i + degree] - knots[i])
                    basis[b - 1] += (1.0 - alpha) * basis[b]
                    basis[b] *= alpha
                    b += 1
            for degree in range(splineOrder - derivativeOrder, splineOrder):
                b = splineOrder - degree
                for i in range(knot - degree, knot):
                    alpha = degree / (knots[i + degree] - knots[i])
                    basis[b - 1] += -alpha * basis[b]
                    basis[b] *= alpha
                    b += 1
            return basis

        # Check for evaluation point inside domain
        dom = self.domain()
        for ix in range(self.nInd):
            if uvw[ix] < dom[ix][0] or uvw[ix] > dom[ix][1]:
                raise ValueError(f"Spline evaluation outside domain: {uvw}")

        # Grab all of the appropriate coefficients
        mySection = [slice(0, self.nDep)]
        myIndices = []
        for iv in range(self.nInd):
            ix = np.searchsorted(self.knots[iv], uvw[iv], 'right')
            ix = min(ix, self.nCoef[iv])
            myIndices.append(ix)
            mySection.append(slice(ix - self.order[iv], ix))
        myCoefs = self.coefs[mySection]
        for iv in range(self.nInd - 1, -1, -1):
            bValues = b_spline_values(myIndices[iv], self.knots[iv], self.order[iv], with_respect_to[iv], uvw[iv])
            myCoefs = myCoefs @ bValues
        return myCoefs

    def differentiate(self, with_respect_to = 0):
        """
        Differentiate a spline with respect to one of its independent variables, returning the resulting spline.

        Parameters
        ----------
        with_respect_to : integer
            The number of the independent variable to differentiate.

        Returns
        -------
        spline : `Spline`
            The spline that results from differentiating the original spline with respect to the given independent variable.

        See Also
        --------
        `derivative` : Compute the derivative of the spline at a given parameter value.
        """
        assert 0 <= with_respect_to < self.nInd
        assert self.order[with_respect_to] > 1

        order = [*self.order]
        order[with_respect_to] -= 1
        degree = order[with_respect_to] 

        nCoef = [*self.nCoef]
        nCoef[with_respect_to] -= 1

        dKnots = self.knots[with_respect_to][1:-1]
        knots = [self.knots]
        knots[with_respect_to] = dKnots

        coefs = np.delete(self.coefs, 0, axis=with_respect_to + 1) # first axis is the dependent variable
        sliceI = (self.nInd + 1) * [slice(None)]
        for i in range(nCoef[with_respect_to]):
            sliceI[with_respect_to + 1] = i
            alpha =  degree / (dKnots[i+degree] - dKnots[i])
            coefs[tuple(sliceI)] = alpha * (coefs[tuple(sliceI)] - self.coefs[tuple(sliceI)])
        
        return type(self)(self.nInd, self.nDep, order, nCoef, knots, coefs, self.accuracy, self.metadata)

    def domain(self):
        """
        Return the domain of a spline.

        Returns
        -------
        bounds : `numpy.array`
            nInd x 2 array of the upper and lower bounds on each of the independent variables.

        See Also
        --------
        `reparametrize` : Reparametrize a spline to match new domain bounds
        `trim` : Trim the domain of a spline.
        """
        dom = [[self.knots[i][self.order[i] - 1],
                self.knots[i][self.nCoef[i]]] for i in range(self.nInd)]
        return np.array(dom)

    def dot(self, vector):
        """
        Dot product a spline by the given vector.

        Parameters
        ----------
        vector : array-like
            An array of length `nDep` that specifies the vector.

        Returns
        -------
        spline : `Spline`
            The dotted spline.
        """
        assert len(vector) == self.nDep

        coefs = vector[0] * self.coefs[0]
        for i in range(1, self.nDep):
            coefs += vector[i] * self.coefs[i]
        return type(self)(self.nInd, 1, self.order, self.nCoef, self.knots, coefs, self.accuracy, self.metadata)

    def elevate(self, m):
        """
        Elevate a spline, increasing its order by `m`.

        Parameters
        ----------
        m : `iterable` of length `nInd`
            An iterable that specifies the non-negative integer amount to increase the order 
            for each independent variable of the spline.

        Returns
        -------
        spline : `Spline`
            A spline with the order of the current spline plus `m`.

        See Also
        --------
        `insert_knots` : Insert new knots into a spline.
        `elevate_and_insert_knots` : Elevate a spline and insert new knots.

        Notes
        -----
        Implements the algorithm from Huang, Qi-Xing, Shi-Min Hu, and Ralph R. Martin. 
        "Fast degree elevation and knot insertion for B-spline curves." Computer Aided Geometric Design 22, no. 2 (2005): 183-197.
        """
        return self.elevate_and_insert_knots(m, self.nInd * [[]])

    def elevate_and_insert_knots(self, m, newKnots):
        """
        Elevate a spline and insert new knots.

        Parameters
        ----------
        m : `iterable` of length `nInd`
            An iterable that specifies the non-negative integer amount to increase the order 
            for each independent variable of the spline.

        newKnots : `iterable` of length `nInd`
            An iterable that specifies the knots to be added to each independent variable's knots. 
            len(newKnots[ind]) == 0 if no knots are to be added for the `ind` independent variable.

        Returns
        -------
        spline : `Spline`
            A spline with the order of the current spline plus `m` that includes the new knots.

        See Also
        --------
        `insert_knots` : Insert new knots into a spline.
        `clamp` : Clamp the left and/or right side of a spline.
        `elevate` : Elevate a spline, increasing its order by `m`.

        Notes
        -----
        Implements the algorithm from Huang, Qi-Xing, Shi-Min Hu, and Ralph R. Martin. 
        "Fast degree elevation and knot insertion for B-spline curves." Computer Aided Geometric Design 22, no. 2 (2005): 183-197.
        """
        assert len(m) == self.nInd
        assert len(newKnots) == self.nInd

        # Check if any elevation or insertion is needed. If none, return self unchanged.
        impactedInd = []
        for ind in range(self.nInd):
            assert m[ind] >= 0
            if m[ind] + len(newKnots[ind]) > 0:
                impactedInd.append(ind)
        if len(impactedInd) == 0:
            return self

        # Ensure the spline is clamped on the left side.
        self = self.clamp(impactedInd, [])

        # Initialize new order, nCoef, knots, coefs, and working slices and indices.
        order = [*self.order]
        nCoef = [*self.nCoef]
        knots = list(self.knots)
        coefs = self.coefs
        fullSlice = slice(None)
        sliceJI = (self.nInd + 2) * [fullSlice]
        sliceJm1Ip1 = (self.nInd + 2) * [fullSlice]
        sliceJm1I = (self.nInd + 2) * [fullSlice]
        index = (self.nInd + 2) * [0]
        for ind in range(self.nInd):
            if m[ind] + len(newKnots[ind]) == 0:
                continue

            # Step 1: Compute derivatives of coefficients at original knots, adjusted for elevated spline.

            # Step 1.1: Set zeroth derivative to original coefficients.
            k = order[ind] # Use k for the original order to better match the paper's algorithm
            sliceJI[0] = 0
            sliceJI[ind + 2] = fullSlice
            dCoefs = np.full((k, *coefs.shape), np.nan, coefs.dtype)
            dCoefs[tuple(sliceJI)] = coefs[tuple(sliceJI[1:])]

            # Step 1.2: Compute original derivative coefficients, adjusted for elevated spline.
            for j in range(1, k):
                sliceJI[0] = j
                sliceJm1Ip1[0] = j - 1
                sliceJm1I[0] = j - 1
                derivativeAdjustment = (k - j) / (k + m[ind] - j)
                for i in range(0, nCoef[ind] - j):
                    sliceJI[ind + 2] = i
                    sliceJm1Ip1[ind + 2] = i + 1
                    sliceJm1I[ind + 2] = i
                    gap = knots[ind][i + k] - knots[ind][i + j]
                    alpha = derivativeAdjustment / gap if gap > 0.0 else 0.0
                    dCoefs[tuple(sliceJI)] = alpha * (dCoefs[tuple(sliceJm1Ip1)] - dCoefs[tuple(sliceJm1I)])
 
            # Step 2: Construct elevated order, nCoef, knots, and coefs.
            u, z = np.unique(knots[ind], return_counts=True)
            assert z[0] == k
            order[ind] += m[ind]
            uBar, zBar = np.unique(np.append(knots[ind], newKnots[ind]), return_counts=True)
            i = 0
            for iBar in range(zBar.shape[0]):
                if u[i] == uBar[iBar]:
                    zBar[iBar] = min(max(zBar[iBar], z[i] + m[ind]), order[ind])
                    i += 1
            assert zBar[0] == order[ind]
            knots[ind] = np.repeat(uBar, zBar)
            nCoef[ind] = knots[ind].shape[0] - order[ind]
            coefs = np.full((k, self.nDep, *nCoef), np.nan, coefs.dtype)
            
            # Step 3: Initialize known elevated coefficients at beta values.
            beta = -k
            betaBarL = -order[ind]
            betaBar = betaBarL
            i = 0
            for iBar in range(zBar.shape[0] - 1):
                betaBar += zBar[iBar]
                if u[i] == uBar[iBar]:
                    beta += z[i]
                    betaBarL += z[i] + m[ind]
                    # Reusing sliceJI to mean sliceJBeta, forgive me.
                    sliceJI[0] = slice(k - z[i], k)
                    sliceJI[ind + 2] = beta
                    # Reusing sliceJm1I to mean sliceJBetaBarL, forgive me.
                    sliceJm1I[0] = sliceJI[0]
                    sliceJm1I[ind + 2] = betaBarL
                    coefs[tuple(sliceJm1I)] = dCoefs[tuple(sliceJI)]
                    i += 1
                betaBarL = betaBar
            # Spread known <k-1>th derivatives across coefficients, since kth derivatives are zero.
            sliceJm1I[0] = k - 1
            sliceJm1Ip1[0] = k - 1
            index[0] = k - 1
            for i in range(0, nCoef[ind] - k):
                index[ind + 2] = i + 1
                if np.isnan(coefs[tuple(index)]):
                    sliceJm1I[ind + 2] = i
                    sliceJm1Ip1[ind + 2] = i + 1
                    coefs[tuple(sliceJm1Ip1)] = coefs[tuple(sliceJm1I)]

            # Step 4: Compute remaining derivative coefficients at elevated and new knots.
            for j in range(k - 1, 0, -1):
                sliceJI[0] = j
                sliceJm1Ip1[0] = j - 1
                sliceJm1I[0] = j - 1
                index[0] = j - 1
                for i in range(0, nCoef[ind] - j):
                    index[ind + 2] = i + 1
                    if np.isnan(coefs[tuple(index)]):
                        sliceJI[ind + 2] = i
                        sliceJm1Ip1[ind + 2] = i + 1
                        sliceJm1I[ind + 2] = i
                        coefs[tuple(sliceJm1Ip1)] = coefs[tuple(sliceJm1I)] + (knots[ind][i + order[ind]] - knots[ind][i + j]) * coefs[tuple(sliceJI)]
            
            # Set new coefs to the elevated zeroth derivative coefficients and reset slices.
            coefs = coefs[0]
            sliceJI[ind + 2] = fullSlice
            sliceJm1Ip1[ind + 2] = fullSlice
            sliceJm1I[ind + 2] = fullSlice
            index[ind + 2] = 0
        
        return type(self)(self.nInd, self.nDep, order, nCoef, knots, coefs, self.accuracy, self.metadata)

    def evaluate(self, uvw):
        """
        Compute the value of the spline at a given parameter value.

        Parameters
        ----------
        uvw : `iterable`
            An iterable of length `nInd` that specifies the values of each independent variable (the parameter value).

        Returns
        -------
        value : `numpy.array`
            The value of the spline at the given parameter value.

        See Also
        --------
        `derivative` : Compute the derivative of the spline at a given parameter value.

        Notes
        -----
        The evaluate method uses the de Boor recurrence relations for a B-spline
        series to evaluate a spline function.  The non-zero B-splines are
        evaluated, then the dot product of those B-splines with the vector of
        B-spline coefficients is computed.
        """
        def b_spline_values(knot, knots, order, u):
            basis = np.zeros(order, knots.dtype)
            basis[-1] = 1.0
            for degree in range(1, order):
                b = order - degree
                for i in range(knot - degree, knot):
                    alpha = (u - knots[i]) / (knots[i + degree] - knots[i])
                    basis[b - 1] += (1.0 - alpha) * basis[b]
                    basis[b] *= alpha
                    b += 1
            return basis

        # Check for evaluation point inside domain
        dom = self.domain()
        for ix in range(self.nInd):
            if uvw[ix] < dom[ix][0] or uvw[ix] > dom[ix][1]:
                raise ValueError(f"Spline evaluation outside domain: {uvw}")

        # Grab all of the appropriate coefficients
        mySection = [slice(0, self.nDep)]
        myIndices = []
        for iv in range(self.nInd):
            ix = np.searchsorted(self.knots[iv], uvw[iv], 'right')
            ix = min(ix, self.nCoef[iv])
            myIndices.append(ix)
            mySection.append(slice(ix - self.order[iv], ix))
        myCoefs = self.coefs[mySection]
        for iv in range(self.nInd - 1, -1, -1):
            bValues = b_spline_values(myIndices[iv], self.knots[iv], self.order[iv], uvw[iv])
            myCoefs = myCoefs @ bValues
        return myCoefs

<<<<<<< HEAD
    def extrapolate(self, newDomain, continuityOrder):
        """
        Extrapolate a spline out to an extended domain maintaining a given order of continuity.

        Parameters
        ----------
        newDomain : array-like
            nInd x 2 array of the new upper and lower bounds on each of the independent variables (same form as 
            returned from `domain`). If a bound is None or nan then the original bound (and knots) are left unchanged.

        continuityOrder : `iterable`
            An iterable of length nInd that specifies the order of continuity of the extrapolation (the number of derivatives 
            that match at the endpoints). A continuity order of zero means the extrapolation just matches the spline value at the endpoints. 
            The continuity order must be less than the degree of the spline.

        Returns
        -------
        spline : `Spline`
            Extrapolated spline. If all the knots are unchanged, the original spline is returned.

        See Also
        --------
        `domain` : Return the domain of a spline.
        `trim` : Trim the domain of a spline.
        """
        assert len(newDomain) == self.nInd
        assert len(continuityOrder) == self.nInd

        # Check if any extrapolation is needed. If none, return self unchanged.
        # Also compute the new nCoef, new knots, and working slices.
        nCoef = [*self.nCoef]
        knots = list(self.knots)
        slicer = slice(None)
        sliceJI = [0, slicer]
        sliceJm1Ip1 = [0, slicer]
        sliceJm1I = [0, slicer]
        leftInd = []
        rightInd = []
        maxContinuity = 0
        for ind, bounds, continuity in zip(range(self.nInd), newDomain, continuityOrder):
            degree = self.order[ind] - 1
            assert len(bounds) == 2
            assert 0 <= continuity < degree
            maxContinuity = max(maxContinuity, continuity)
            # Add new knots to end first, so indexing isn't messed up at the beginning.
            if bounds[1] is not None and not np.isnan(bounds[1]):
                oldBound = self.knots[ind][self.nCoef[ind]]
                assert bounds[1] > oldBound
                nCoef[ind] += degree
                knots[ind] = np.append(knots[ind], degree * [bounds[1]])
                knots[ind][nCoef[ind]] = bounds[1]
                for i in range(self.nCoef[ind] + 1, nCoef[ind]):
                    knots[ind][i] = oldBound # Clamp old bound
                rightInd.append(ind)
            # Next, add knots to the beginning and set coefficient slicer.
            if bounds[0] is not None and not np.isnan(bounds[0]):
                slicer = slice(degree, degree + self.nCoef[ind])
                oldBound = self.knots[ind][degree]
                assert bounds[0] < oldBound
                nCoef[ind] += degree
                knots[ind] = np.insert(knots[ind], 0, degree * [bounds[0]])
                knots[ind][degree] = bounds[0]
                for i in range(degree + 1, 2 * degree):
                    knots[ind][i] = oldBound # Clamp old bound
                leftInd.append(ind)
            else:
                slicer = slice(0, self.nCoef[ind])
            sliceJI.append(slicer)
            sliceJm1Ip1.append(slicer)
            sliceJm1I.append(slicer)

        if len(leftInd) + len(rightInd) == 0:
            return self

        # Ensure the spline is clamped on the sides being extrapolated.
        self = self.clamp(leftInd, rightInd)

        # Initialize dCoefs working array.
        dCoefs = np.full((maxContinuity + 1, self.nDep, *nCoef), np.nan, self.coefs.dtype)
        dCoefs[tuple(sliceJI)] = self.coefs

        for ind, bounds, continuity in zip(range(self.nInd), newDomain, continuityOrder):
            if (bounds[0] is None or np.isnan(bounds[0])) and (bounds[1] is None or np.isnan(bounds[1])):
                continue

            # Store slicer for current independent variable to restore later.
            slicer = sliceJI[ind + 2]

            # Compute derivatives of coefficients at interior knots.
            for j in range(1, continuity + 1):
                sliceJI[0] = j
                sliceJm1Ip1[0] = j - 1
                sliceJm1I[0] = j - 1
                for i in range(slicer.start, slicer.stop - j):
                    sliceJI[ind + 2] = i
                    sliceJm1Ip1[ind + 2] = i + 1
                    sliceJm1I[ind + 2] = i
                    gap = knots[ind][i + self.order[ind]] - knots[ind][i + j]
                    alpha = (self.order[ind] - j) / gap if gap > 0.0 else 0.0
                    dCoefs[tuple(sliceJI)] = alpha * (dCoefs[tuple(sliceJm1Ip1)] - dCoefs[tuple(sliceJm1I)])
            
            # Extrapolate left side as needed by integrating coefficients to new exterior knots.
            if bounds[0] is not None and not np.isnan(bounds[0]):
                for j in range(continuity, 0, -1):
                    sliceJm1Ip1[0] = j - 1
                    sliceJm1I[0] = j - 1
                    sliceJI[0] = j
                    for i in range(slicer.start, j - 1, -1):
                        sliceJm1Ip1[ind + 2] = i - 1
                        sliceJm1I[ind + 2] = i
                        sliceJI[ind + 2] = i if j < continuity else slicer.start
                        dCoefs[tuple(sliceJm1Ip1)] = dCoefs[tuple(sliceJm1I)] - (knots[ind][i + self.order[ind]] - knots[ind][i + j]) * dCoefs[tuple(sliceJI)]

            # Extrapolate right side as needed by integrating coefficients to new exterior knots.
            if bounds[1] is not None and not np.isnan(bounds[1]):
                for j in range(continuity, 0, -1):
                    sliceJm1Ip1[0] = j - 1
                    sliceJm1I[0] = j - 1
                    sliceJI[0] = j
                    for i in range(slicer.stop - j, nCoef[ind] - j):
                        sliceJm1Ip1[ind + 2] = i + 1
                        sliceJm1I[ind + 2] = i
                        sliceJI[ind + 2] = i - 1 if j < continuity else slicer.stop - continuity - 1
                        dCoefs[tuple(sliceJm1Ip1)] = dCoefs[tuple(sliceJm1I)] + (knots[ind][i + self.order[ind]] - knots[ind][i + j]) * dCoefs[tuple(sliceJI)]

            # Restore slicer for current independent variable.
            sliceJI[ind + 2] = slicer
            sliceJm1Ip1[ind + 2] = slicer
            sliceJm1I[ind + 2] = slicer

        return type(self)(self.nInd, self.nDep, self.order, nCoef, knots, dCoefs[0], self.accuracy, self.metadata)

=======
>>>>>>> 6e149087
    def fold(self, foldedInd):
        """
        Fold the coefficients of a spline's indicated independent variables into the coefficients of the remaining independent variables, retaining the 
        indicated independent variables' knots and orders in a second spline with no coefficients.

        Parameters
        ----------
        foldedInd : `iterable`
            An iterable that specifies the independent variables whose coefficients should be folded.

        Returns
        -------
        foldedSpline, coefficientlessSpline : `Spline`, `Spline`
            The folded spline and the coefficientless spline that retains the indicated independent variables' knots and orders.

        See Also
        --------
        `unfold` : Unfold the coefficients of an original spline's indicated independent variables back into the spline.

        Notes
        -----
        Given a spline whose coefficients are an nDep x n0 x ... x nk array and a list of (ordered) indices which form a proper subset of {n0, ... , nk}, it should return 2 splines.
        The first one is a spline with k + 1 - length(index subset) independent variables where the knot sets of all the dimensions which have been removed have been removed.  However, 
        all of the coefficient data is still intact, so that the resulting coefficient array has shape (nDep nj0 nj1 ... njj) x nk0 x ... x nkk.  The second spline should be a spline 
        with 0 dependent variables which contains all the knot sequences that were removed from the spline.  The unfold method takes the two splines as input and reverses the process, 
        returning the original spline.

        Here's an example. Suppose spl is a spline with 3 independent variables and 3 dependent variables which has nCoef = [4, 5, 6] and knots = [knots0, knots1, knots2]. 
        Then spl.fold([0, 2]) should return a spline with 1 independent variable and 72 dependent variables.  It should have nCoef = [5], knots = [knots1], and its coefs array should have 
        shape (72, 5).  The other spline should have 0 dependent variables, 2 independent variables, and knots = [knots0, knots2].  How things get ordered in coefs probably doesn't matter 
        so long as unfold unscrambles things in the corresponding way.  The second spline is needed to hold the basis information that was dropped so that it can be undone.
        """
        assert 0 < len(foldedInd) < self.nInd
        foldedOrder = []
        foldedNCoef = []
        foldedKnots = []

        coefficientlessOrder = []
        coefficientlessNCoef = []
        coefficientlessKnots = []

        coefficientMoveFrom = []
        foldedNDep = self.nDep

        for ind in range(self.nInd):
            if ind in foldedInd:
                coefficientlessOrder.append(self.order[ind])
                coefficientlessNCoef.append(self.nCoef[ind])
                coefficientlessKnots.append(self.knots[ind])
                coefficientMoveFrom.append(ind + 1)
                foldedNDep *= self.nCoef[ind]
            else:
                foldedOrder.append(self.order[ind])
                foldedNCoef.append(self.nCoef[ind])
                foldedKnots.append(self.knots[ind])

        coefficientMoveTo = range(1, len(coefficientMoveFrom) + 1)
        foldedCoefs = np.moveaxis(self.coefs, coefficientMoveFrom, coefficientMoveTo).reshape((foldedNDep, *foldedNCoef))
        coefficientlessCoefs = np.empty((0, *coefficientlessNCoef), self.coefs.dtype)

        foldedSpline = type(self)(len(foldedOrder), foldedNDep, foldedOrder, foldedNCoef, foldedKnots, foldedCoefs, self.accuracy, self.metadata)
        coefficientlessSpline = type(self)(len(coefficientlessOrder), 0, coefficientlessOrder, coefficientlessNCoef, coefficientlessKnots, coefficientlessCoefs, self.accuracy, self.metadata)
        return foldedSpline, coefficientlessSpline
    
    def insert_knots(self, newKnots):
        """
        Insert new knots into a spline.

        Parameters
        ----------
        newKnots : `iterable` of length `nInd`
            An iterable that specifies the knots to be added to each independent variable's knots. 
            len(newKnots[ind]) == 0 if no knots are to be added for the `ind` independent variable.

        Returns
        -------
        spline : `Spline`
            A spline with the new knots inserted. If no knots were inserted, the original spline is returned.

        See Also
        --------
        `clamp` : Clamp the left and/or right side of a spline.

        Notes
        -----
        Implements Boehm's standard knot insertion algorithm.
        """
        assert len(newKnots) == self.nInd
        knots = list(self.knots)
        coefs = self.coefs
        fullSlice = slice(None)
        sliceIm1 = (self.nInd + 1) * [fullSlice]
        sliceI = (self.nInd + 1) * [fullSlice]
        for ind in range(self.nInd):
            # We can't reference self.nCoef[ind] in this loop because we are expanding the knots and coefs arrays.
            for knot in newKnots[ind]:
                if knot < knots[ind][self.order[ind]-1] or knot > knots[ind][-self.order[ind]]:
                    raise ValueError(f"Knot insertion outside domain: {knot}")
                if knot == knots[ind][-self.order[ind]]:
                    position = len(knots[ind]) - self.order[ind]
                else:
                    position = np.searchsorted(knots[ind], knot, 'right')
                newCoefs = np.insert(coefs, position - 1, 0.0, axis=ind + 1)
                for i in range(position - self.order[ind] + 1, position):
                    alpha = (knot - knots[ind][i]) / (knots[ind][i + self.order[ind] - 1] - knots[ind][i])
                    sliceIm1[ind + 1] = i - 1
                    sliceI[ind + 1] = i
                    newCoefs[tuple(sliceI)] = (1.0 - alpha) * coefs[tuple(sliceIm1)] + alpha * coefs[tuple(sliceI)]
                knots[ind] = np.insert(knots[ind], position, knot)
                coefs = newCoefs
            sliceIm1[ind + 1] = fullSlice
            sliceI[ind + 1] = fullSlice

        if self.coefs is coefs:
            return self
        else: 
            return type(self)(self.nInd, self.nDep, self.order, coefs.shape[1:], knots, coefs, self.accuracy, self.metadata)

    @staticmethod
    def least_squares(dataPoints):
        """
        Fit a curve to a string of data points using the method of least squares.

        Parameters
        ----------
        dataPoints : `iterable` containing the data points to fit.
            Each of the data points is of length nDep.

        Returns
        -------
        spline : `Spline`
            A spline curve which approximates the data points.
        """
        rhsPoints = []
        uValues = []
        for dp in list(dataPoints):
            uValues.append(dp[0])
            rhsPoints.append(dp[1:])

    @staticmethod
    def load(fileName, splineType=None):
        kw = np.load(fileName)
        order = kw["order"]
        nInd = len(order)
        knots = []
        for i in range(nInd):
            knots.append(kw[f"knots{i}"])
        coefficients = kw["coefficients"]

        if splineType is None:
            splineType = Spline
        spline = splineType(nInd, coefficients.shape[0], order, coefficients.shape[1:], knots, coefficients, metadata=dict(Path=path, Name=path.splitext(path.split(fileName)[1])[0]))
        return spline

    def range_bounds(self):
        """
        Return the range of a spline as upper and lower bounds on each of the
        dependent variables
        """
        # Assumes self.nDep is the first value in self.coefs.shape
        bounds = [[coefficient.min(), coefficient.max()] for coefficient in self.coefs]
        return np.array(bounds, self.coefs.dtype)

    def reparametrize(self, newDomain):
        """
        Reparametrize a spline to match new domain bounds. The spline's number of knots and its coefficients remain unchanged.

        Parameters
        ----------
        newDomain : array-like
            nInd x 2 array of the new upper and lower bounds on each of the independent variables. 
            Same form as returned from `domain`.

        Returns
        -------
        spline : `Spline`
            Reparametrized spline.

        See Also
        --------
        `domain` : Return the domain of a spline.
        """
        assert len(newDomain) == self.nInd
        domain = self.domain()
        knotList = []
        for order, knots, d, nD in zip(self.order, self.knots, domain, newDomain):
            divisor = d[1] - d[0]
            assert abs(divisor) > 0.0
            slope = (nD[1] - nD[0]) / divisor
            assert abs(slope) > 0.0
            intercept = (nD[0] * d[1] - nD[1] * d[0]) / divisor
            knots = knots * slope + intercept
            # Force domain to match exactly at its ends and knots to be non-decreasing.
            knots[order-1] = nD[0]
            for i in range(0, order-1):
                knots[i] = min(knots[i], nD[0])
            knots[-order] = nD[1]
            for i in range(1-order, 0):
                knots[i] = max(knots[i], nD[1])
            knotList.append(knots)
        
        return type(self)(self.nInd, self.nDep, self.order, self.nCoef, knotList, self.coefs, self.accuracy, self.metadata)   

    def save(self, fileName):
        kw = {}
        kw["order"] = order=np.array(self.order, np.int32)
        for i in range(len(self.knots)):
            kw[f"knots{i}"] = self.knots[i]
        kw["coefficients"] = self.coefs
        np.savez(fileName, **kw )

    def scale(self, multiplier):
        """
        Scale a spline by the given scalar or scale vector.

        Parameters
        ----------
        multiplier : scalar or array-like
            A scalar or an array of length `nDep` that specifies the multiplier.

        Returns
        -------
        spline : `Spline`
            The scaled spline.

        See Also
        --------
        `transform` : Transform a spline by the given matrix.
        `translate` : Translate a spline by the given translation vector.
        """
        assert np.isscalar(multiplier) or len(multiplier) == self.nDep

        if np.isscalar(multiplier):
            accuracy = multiplier * self.accuracy
            coefs = multiplier * self.coefs
        else:
            accuracy = np.linalg.norm(multiplier) * self.accuracy
            coefs = np.array(self.coefs)
            for i in range(self.nDep):
                coefs[i] *= multiplier[i]
        return type(self)(self.nInd, self.nDep, self.order, self.nCoef, self.knots, coefs, accuracy, self.metadata)

    def subtract(self, other, indMap = None):
        """
        Subtract two splines.

        Parameters
        ----------
        other : `Spline`
            The spline to subtract from self. The number of dependent variables must match self.

        indMap : `iterable` or `None` (default)
            An iterable of pairs of indices. 
            Each pair (n, m) maps the mth independent variable of other to the nth independent variable of self. 
            The domains of the nth and mth independent variables must match. 
            An independent variable can map to no more than one other independent variable.
            Unmapped independent variables remain independent (the default).

        Returns
        -------
        spline : `Spline`
            The result of subtracting other from self.

        See Also
        --------
        `add` : Add two splines.
        `common_basis : Align a collection of splines to a common basis, elevating the order and adding knots as needed.

        Notes
        -----
        Uses `common_basis` to ensure mapped variables share the same order and knots. 
        """
        return self.add(other.scale(-1.0), indMap)

    def transform(self, matrix, maxSingularValue=None):
        """
        Transform a spline by the given matrix.

        Parameters
        ----------
        matrix : array-like
            An array of size `newNDep`x`nDep` that specifies the transform matrix.

        maxSingularValue : `float`
            The largest singular value of `matrix`, used to update the accuracy of the spline. 
            If no value is provided (default), the largest singular value is computed.

        Returns
        -------
        spline : `Spline`
            The transformed spline.

        See Also
        --------
        `scale` : Scale a spline by the given scalar or scale vector.
        `translate` : Translate a spline by the given translation vector.
        """
        assert matrix.ndim == 2 and matrix.shape[1] == self.nDep

        if maxSingularValue is None:
            maxSingularValue = np.linalg.svd(matrix, compute_uv=False)[0]

        return type(self)(self.nInd, matrix.shape[0], self.order, self.nCoef, self.knots, matrix @ self.coefs, maxSingularValue * self.accuracy, self.metadata)

    def translate(self, translationVector):
        """
        Translate a spline by the given translation vector.

        Parameters
        ----------
        translationVector : array-like
            An array of length `nDep` that specifies the translation vector.

        Returns
        -------
        spline : `Spline`
            The translated spline.

        See Also
        --------
        `scale` : Scale a spline by the given scalar or scale vector.
        `transform` : Transform a spline by the given matrix.
        """
        assert len(translationVector) == self.nDep

        coefs = np.array(self.coefs)
        for i in range(self.nDep):
            coefs[i] += translationVector[i]
        return type(self)(self.nInd, self.nDep, self.order, self.nCoef, self.knots, coefs, self.accuracy, self.metadata)

    def trim(self, newDomain):
        """
        Trim the domain of a spline.

        Parameters
        ----------
        newDomain : array-like
            nInd x 2 array of the new upper and lower bounds on each of the independent variables (same form as 
            returned from `domain`). If a bound is None or nan then the original bound (and knots) are left unchanged.

        Returns
        -------
        spline : `Spline`
            Trimmed spline. If all the knots are unchanged, the original spline is returned.

        See Also
        --------
        `domain` : Return the domain of a spline.
        `extrapolate` : Extrapolate a spline out to an extended domain maintaining a given order of continuity.
        """
        assert len(newDomain) == self.nInd

        # Step 1: Determine the knots to insert at the new domain bounds.
        newKnotsList = []
        for (order, knots, bounds) in zip(self.order, self.knots, newDomain):
            assert len(bounds) == 2
            unique, counts = np.unique(knots, return_counts=True)
            leftBound = False # Do we have a left bound?
            newKnots = []

            if bounds[0] is not None and not np.isnan(bounds[0]):
                assert knots[order - 1] <= bounds[0] <= knots[-order]
                leftBound = True
                multiplicity = order
                i = np.searchsorted(unique, bounds[0])
                if unique[i] == bounds[0]:
                    multiplicity -= counts[i]
                newKnots += multiplicity * [bounds[0]]

            if bounds[1] is not None and not np.isnan(bounds[1]):
                assert knots[order - 1] <= bounds[1] <= knots[-order]
                if leftBound:
                    assert bounds[0] < bounds[1]
                multiplicity = order
                i = np.searchsorted(unique, bounds[1])
                if unique[i] == bounds[1]:
                    multiplicity -= counts[i]
                newKnots += multiplicity * [bounds[1]]

            newKnotsList.append(newKnots)
        
        # Step 2: Insert the knots.
        spline = self.insert_knots(newKnotsList)
        if spline is self:
            return spline

        # Step 3: Trim the knots and coefficients.
        knotsList = []
        coefIndex = [slice(None)] # First index is for nDep
        for (order, knots, bounds) in zip(spline.order, spline.knots, newDomain):
            leftIndex = order - 1 if bounds[0] is None or np.isnan(bounds[0]) else np.searchsorted(knots, bounds[0])
            rightIndex = len(knots) - order if bounds[1] is None or np.isnan(bounds[1]) else np.searchsorted(knots, bounds[1])
            knotsList.append(knots[leftIndex:rightIndex + order])
            coefIndex.append(slice(leftIndex, rightIndex))
        coefs = spline.coefs[tuple(coefIndex)]

        return type(spline)(spline.nInd, spline.nDep, spline.order, coefs.shape[1:], knotsList, coefs, spline.accuracy, spline.metadata)

    def unfold(self, foldedInd, coefficientlessSpline):
        """
        Unfold the coefficients of an original spline's indicated independent variables back into the spline, using the 
        indicated independent variables' knots and orders from a second spline with no coefficients.

        Parameters
        ----------
        foldedInd : `iterable`
            An iterable that specifies the independent variables whose coefficients should be unfolded.

        coefficientlessSpline : `Spline`
            The coefficientless spline that retains the indicated independent variables' knots and orders.

        Returns
        -------
        unfoldedSpline : `Spline`, `Spline`
            The unfolded spline.

        See Also
        --------
        `fold` : Fold the coefficients of a spline's indicated independent variables into the coefficients of the remaining independent variables.

        Notes
        -----
        Given a spline whose coefficients are an nDep x n0 x ... x nk array and a list of (ordered) indices which form a proper subset of {n0, ... , nk}, it should return 2 splines.
        The first one is a spline with k + 1 - length(index subset) independent variables where the knot sets of all the dimensions which have been removed have been removed.  However, 
        all of the coefficient data is still intact, so that the resulting coefficient array has shape (nDep nj0 nj1 ... njj) x nk0 x ... x nkk.  The second spline should be a spline 
        with 0 dependent variables which contains all the knot sequences that were removed from the spline.  The unfold method takes the two splines as input and reverses the process, 
        returning the original spline.

        Here's an example. Suppose spl is a spline with 3 independent variables and 3 dependent variables which has nCoef = [4, 5, 6] and knots = [knots0, knots1, knots2]. 
        Then spl.fold([0, 2]) should return a spline with 1 independent variable and 72 dependent variables.  It should have nCoef = [5], knots = [knots1], and its coefs array should have 
        shape (72, 5).  The other spline should have 0 dependent variables, 2 independent variables, and knots = [knots0, knots2].  How things get ordered in coefs probably doesn't matter 
        so long as unfold unscrambles things in the corresponding way.  The second spline is needed to hold the basis information that was dropped so that it can be undone.
        """
        assert len(foldedInd) == coefficientlessSpline.nInd
        unfoldedOrder = []
        unfoldedNCoef = []
        unfoldedKnots = []
        
        coefficientMoveTo = []
        unfoldedNDep = self.nDep
        indFolded = 0
        indCoefficientless = 0

        for ind in range(self.nInd + coefficientlessSpline.nInd):
            if ind in foldedInd:
                unfoldedOrder.append(coefficientlessSpline.order[indCoefficientless])
                unfoldedNCoef.append(coefficientlessSpline.nCoef[indCoefficientless])
                unfoldedKnots.append(coefficientlessSpline.knots[indCoefficientless])
                unfoldedNDep //= coefficientlessSpline.nCoef[indCoefficientless]
                coefficientMoveTo.append(ind + 1)
                indCoefficientless += 1
            else:
                unfoldedOrder.append(self.order[indFolded])
                unfoldedNCoef.append(self.nCoef[indFolded])
                unfoldedKnots.append(self.knots[indFolded])
                indFolded += 1

        coefficientMoveFrom = range(1, coefficientlessSpline.nInd + 1)
        unfoldedCoefs = np.moveaxis(self.coefs.reshape(unfoldedNDep, *coefficientlessSpline.nCoef, *self.nCoef), coefficientMoveFrom, coefficientMoveTo)

        unfoldedSpline = type(self)(len(unfoldedOrder), unfoldedNDep, unfoldedOrder, unfoldedNCoef, unfoldedKnots, unfoldedCoefs, self.accuracy, self.metadata)
        return unfoldedSpline

    def zeros(self, epsilon=None):
        """
        Find the roots of a spline (nInd must match nDep).

        Parameters
        ----------
        epsilon : `float`
            Optional tolerance for root precision. The root will be within epsilon of the actual root. 
            The default is the max of spline accuracy and machine epsilon.

        Returns
        -------
        roots : `iterable`
            An ordered iterable containing the roots of the spline. If the spline is 
            zero over an interval, that root will appear as a tuple of the interval.

        Notes
        -----
        Currently, the algorithm only works for nInd == 1. 
        Implements the algorithm from Grandine, Thomas A. "Computing zeroes of spline functions." Computer Aided Geometric Design 6, no. 2 (1989): 129-136.
        """
        assert self.nInd == self.nDep
        assert self.nInd == 1
        machineEpsilon = np.finfo(self.knots[0].dtype).eps
        if epsilon is None:
            epsilon = max(self.accuracy, machineEpsilon)
        roots = []
        # Set initial spline, domain, and interval.
        spline = self
        (domain,) = spline.domain()
        Interval = namedtuple('Interval', ('spline', 'slope', 'intercept', 'atMachineEpsilon'))
        intervalStack = [Interval(spline.trim((domain,)).reparametrize(((0.0, 1.0),)), domain[1] - domain[0], domain[0], False)]

        def test_and_add_domain():
            """Macro to perform common operations when considering a domain as a new interval."""
            if domain[0] <= 1.0 and domain[1] >= 0.0:
                width = domain[1] - domain[0]
                if width >= 0.0:
                    slope = width * interval.slope
                    intercept = domain[0] * interval.slope + interval.intercept
                    # Iteration is complete if the interval actual width (slope) is either
                    # one iteration past being less than sqrt(machineEpsilon) or simply less than epsilon.
                    if interval.atMachineEpsilon or slope < epsilon:
                        root = intercept + 0.5 * slope
                        # Double-check that we're at an actual zero (avoids boundary case).
                        if self((root,)) < epsilon:
                            # Check for duplicate root. We test for a distance between roots of 2*epsilon to account for a left vs. right sided limit.
                            if roots and abs(root - roots[-1]) < 2.0 * epsilon:
                                # For a duplicate root, return the average value.
                                roots[-1] = 0.5 * (roots[-1] + root)
                            else:
                                roots.append(root)
                    else:
                        intervalStack.append(Interval(spline.trim((domain,)).reparametrize(((0.0, 1.0),)), slope, intercept, slope * slope < machineEpsilon))

        # Process intervals until none remain
        while intervalStack:
            interval = intervalStack.pop()
            range = interval.spline.range_bounds()
            scale = np.abs(range).max(axis=1)
            if scale < epsilon:
                roots.append((interval.intercept, interval.slope + interval.intercept))
            else:
                spline = interval.spline.scale(1.0 / scale)
                mValue = spline((0.5,))
                derivativeRange = spline.differentiate().range_bounds()
                if derivativeRange[0, 0] * derivativeRange[0, 1] <= 0.0:
                    # Derivative range contains zero, so consider two intervals.
                    leftIndex = 0 if mValue > 0.0 else 1
                    domain[0] = max(0.5 - mValue / derivativeRange[0, leftIndex], 0.0)
                    domain[1] = 1.0
                    test_and_add_domain()
                    domain[0] = 0.0
                    domain[1] = min(0.5 - mValue / derivativeRange[0, 1 - leftIndex], 1.0)
                    test_and_add_domain()
                else:
                    leftIndex = 0 if mValue > 0.0 else 1
                    domain[0] = max(0.5 - mValue / derivativeRange[0, leftIndex], 0.0)
                    domain[1] = min(0.5 - mValue / derivativeRange[0, 1 - leftIndex], 1.0)
                    test_and_add_domain()
        
        return roots<|MERGE_RESOLUTION|>--- conflicted
+++ resolved
@@ -727,7 +727,6 @@
             myCoefs = myCoefs @ bValues
         return myCoefs
 
-<<<<<<< HEAD
     def extrapolate(self, newDomain, continuityOrder):
         """
         Extrapolate a spline out to an extended domain maintaining a given order of continuity.
@@ -860,8 +859,6 @@
 
         return type(self)(self.nInd, self.nDep, self.order, nCoef, knots, dCoefs[0], self.accuracy, self.metadata)
 
-=======
->>>>>>> 6e149087
     def fold(self, foldedInd):
         """
         Fold the coefficients of a spline's indicated independent variables into the coefficients of the remaining independent variables, retaining the 
